--- conflicted
+++ resolved
@@ -1,4 +1,3 @@
-<<<<<<< HEAD
 """Settings manager"""
 from utils.logger import logger
 import json
@@ -48,57 +47,4 @@
         """Return all settings"""
         return self.settings
 
-settings_manager = SettingsManager()
-=======
-"""Settings manager"""
-from utils.logger import logger
-import json
-import os
-import shutil
-
-
-class SettingsManager:
-    """Class that handles settings"""
-
-    def __init__(self):
-        self.filename = "settings.json"
-        self.config_dir = os.path.abspath(os.path.join(os.path.dirname(__file__), os.pardir, os.pardir))
-        self.settings_file = os.path.join(self.config_dir, self.filename)
-        self.settings = {}
-        self.load()
-
-    def load(self):
-        """Load settings from file"""
-        if not os.path.exists(os.path.join(self.config_dir, self.filename)):
-            shutil.copy(os.path.join(os.path.dirname(__file__), "default_settings.json"), os.path.join(self.config_dir, self.filename))
-            logger.debug("Settings file not found, using default settings")
-        with open(self.filename, "r", encoding="utf-8") as file:
-            self.settings = json.loads(file.read())
-        logger.debug("Settings loaded from %s", self.filename)
-
-    def save(self):
-        """Save settings to file"""
-        with open(self.filename, "w", encoding="utf-8") as file:
-            json.dump(self.settings, file, indent=4)
-        logger.debug("Settings saved to %s", self.filename)
-
-    def get(self, key):
-        """Get setting with key"""
-        if key in self.settings:
-            value = self.settings[key]
-            logger.debug("Get (%s) returned: %s", key, value)
-            return value
-        return None
-
-    def set(self, key, value):
-        """Set setting value with key"""
-        if key in self.settings:
-            logger.debug("Setting (%s) to (%s)", key, value)
-            self.settings[key] = value
-
-    def get_all(self):
-        """Return all settings"""
-        return self.settings
-
-settings_manager = SettingsManager()
->>>>>>> d958a4ba
+settings_manager = SettingsManager()